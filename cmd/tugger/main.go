--- conflicted
+++ resolved
@@ -33,10 +33,10 @@
 )
 
 var (
-	dockerRegistryUrl   = os.Getenv("DOCKER_REGISTRY_URL")
-	registrySecretName  = os.Getenv("REGISTRY_SECRET_NAME")
-	whitelistRegistries = os.Getenv("WHITELIST_REGISTRIES")
-	whitelistNamespaces = os.Getenv("WHITELIST_NAMESPACES")
+	dockerRegistryUrl     = os.Getenv("DOCKER_REGISTRY_URL")
+	registrySecretName    = os.Getenv("REGISTRY_SECRET_NAME")
+	whitelistRegistries   = os.Getenv("WHITELIST_REGISTRIES")
+	whitelistNamespaces   = os.Getenv("WHITELIST_NAMESPACES")
 	whitelistedNamespaces = strings.Split(whitelistNamespaces, ",")
 	whitelistedRegistries = strings.Split(whitelistRegistries, ",")
 )
@@ -89,12 +89,8 @@
 	log.Printf("AdmissionReview Namespace is: %s", namespace)
 
 	admissionResponse := v1beta1.AdmissionResponse{Allowed: false}
-<<<<<<< HEAD
 	patches := []patch{}
-	if !contains(whitelist, namespace) {
-=======
 	if !contains(whitelistedNamespaces, namespace) {
->>>>>>> 621357e5
 		pod := v1.Pod{}
 		if err := json.Unmarshal(ar.Request.Object.Raw, &pod); err != nil {
 			log.Println(err)
@@ -104,7 +100,6 @@
 
 		// Handle Containers
 		for _, container := range pod.Spec.Containers {
-<<<<<<< HEAD
 			createPatch := handleContainer(&container, dockerRegistryUrl)
 			if createPatch {
 				patches = append(patches, patch{
@@ -114,25 +109,6 @@
 				})
 			}
 		}
-=======
-			log.Println("Container Image is", container.Image)
-
-			if !containsRegisty(whitelistedRegistries, container.Image) {
-				message := fmt.Sprintf("Image is not being pulled from Private Registry: %s", container.Image)
-				log.Printf(message)
-
-				newImage := dockerRegistryUrl + "/" + container.Image
-				log.Printf("Changing image registry to: %s", newImage)
-				addContainerPatch := `[
-		 			{"op":"add","path":"/spec/containers","value":[{"image":"` + newImage + `","name":"` + container.Name + `","resources":{}}]},
-					{"op":"add","path":"/spec/imagePullSecrets","value":[{"name": "` + registrySecretName + `"}]}
-				]`
-
-				admissionResponse.Allowed = true
-				admissionResponse.Patch = []byte(string(addContainerPatch))
-				pt := v1beta1.PatchTypeJSONPatch
-				admissionResponse.PatchType = &pt
->>>>>>> 621357e5
 
 		// Handle init containers
 		for _, container := range pod.Spec.InitContainers {
@@ -193,7 +169,7 @@
 func handleContainer(container *v1.Container, dockerRegistryUrl string) bool {
 	log.Println("Container Image is", container.Image)
 
-	if !strings.Contains(container.Image, dockerRegistryUrl) {
+	if !containsRegisty(whitelistedRegistries, container.Image) {
 		message := fmt.Sprintf("Image is not being pulled from Private Registry: %s", container.Image)
 		log.Printf(message)
 
@@ -260,7 +236,7 @@
 		for _, container := range pod.Spec.InitContainers {
 			log.Println("Init Container Image is", container.Image)
 
-			if !strings.Contains(container.Image, dockerRegistryUrl) {
+			if !containsRegisty(whitelistedRegistries, container.Image) {
 				message := fmt.Sprintf("Image is not being pulled from Private Registry: %s", container.Image)
 				log.Printf(message)
 				admissionResponse.Result = getInvalidContainerResponse(message)
